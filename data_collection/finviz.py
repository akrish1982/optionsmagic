import os
import time
import logging
import random
from datetime import datetime
import pytz
import pandas as pd
import requests
from bs4 import BeautifulSoup
import psycopg2
from psycopg2 import sql
from psycopg2.extras import execute_values
import re
from urllib.parse import urlencode
from dotenv import load_dotenv

# Load environment variables from .env
load_dotenv()

# Configure logging
logging.basicConfig(
    level=logging.INFO,
    format='%(asctime)s - %(name)s - %(levelname)s - %(message)s',
    handlers=[
        logging.FileHandler("finviz_scraper.log"),
        logging.StreamHandler()
    ]
)
logger = logging.getLogger(__name__)

# Database configuration - set these as environment variables in your production environment
DB_NAME = os.environ.get("DB_NAME", "postgres")
DB_USER = os.environ.get("DB_USER", "ananth")
DB_PASSWORD = os.environ.get("DB_PASSWORD", "")
DB_HOST = os.environ.get("DB_HOST", "localhost")
DB_PORT = os.environ.get("DB_PORT", "5432")

# Finviz configuration
BASE_URL = "https://finviz.com/screener.ashx"

# List of possible user agents to rotate
USER_AGENTS = [
    "Mozilla/5.0 (Windows NT 10.0; Win64; x64) AppleWebKit/537.36 (KHTML, like Gecko) Chrome/91.0.4472.124 Safari/537.36",
    "Mozilla/5.0 (Macintosh; Intel Mac OS X 10_15_7) AppleWebKit/537.36 (KHTML, like Gecko) Chrome/91.0.4472.114 Safari/537.36",
    "Mozilla/5.0 (Windows NT 10.0; Win64; x64; rv:89.0) Gecko/20100101 Firefox/89.0",
    "Mozilla/5.0 (Macintosh; Intel Mac OS X 10_15_7) AppleWebKit/605.1.15 (KHTML, like Gecko) Version/14.1.1 Safari/605.1.15",
    "Mozilla/5.0 (Windows NT 10.0; Win64; x64) AppleWebKit/537.36 (KHTML, like Gecko) Chrome/91.0.4472.124 Safari/537.36 Edg/91.0.864.59"
]

def get_random_user_agent():
    """Get a random user agent from the list to avoid detection."""
    return random.choice(USER_AGENTS)

def get_headers():
    """Get headers for HTTP requests with a random user agent."""
    return {
        "User-Agent": get_random_user_agent(),
        "Accept-Language": "en-US,en;q=0.9",
        "Accept-Encoding": "gzip, deflate, br",
        "Accept": "text/html,application/xhtml+xml,application/xml;q=0.9,image/webp,*/*;q=0.8",
        "Referer": "https://finviz.com/",
        "Connection": "keep-alive",
        "Upgrade-Insecure-Requests": "1",
        "Cache-Control": "max-age=0",
    }

def get_db_connection():
    """Establish a connection to the PostgreSQL database."""
    try:
        conn = psycopg2.connect(
            dbname=DB_NAME,
            user=DB_USER,
            password=DB_PASSWORD,
            host=DB_HOST,
            port=DB_PORT
        )
        return conn
    except Exception as e:
        logger.error(f"Database connection error: {str(e)}")
        raise

def create_table_if_not_exists(conn):
    """Create the stock_quotes table if it doesn't exist."""
    try:
        with conn.cursor() as cur:
            cur.execute("""
                CREATE TABLE IF NOT EXISTS stock_quotes (
                    ticker VARCHAR(20) NOT NULL,
                    quote_date DATE NOT NULL,
                    quote_time TIME NOT NULL,
                    price NUMERIC(10, 2),
                    change_percent NUMERIC(6, 2),
                    volume BIGINT,
                    relative_volume NUMERIC(5, 2),
                    market_cap NUMERIC(20, 2),
                    pe_ratio NUMERIC(10, 2),
                    eps NUMERIC(10, 2),
                    dividend_yield NUMERIC(6, 2),
                    sector VARCHAR(100),
                    industry VARCHAR(100),
                    has_options BOOLEAN DEFAULT TRUE,
                    last_updated TIMESTAMP WITH TIME ZONE DEFAULT CURRENT_TIMESTAMP,
                    PRIMARY KEY (ticker, quote_date, quote_time)
                );
                
                CREATE INDEX IF NOT EXISTS idx_stock_quotes_ticker ON stock_quotes (ticker);
                CREATE INDEX IF NOT EXISTS idx_stock_quotes_date ON stock_quotes (quote_date);
            """)
            conn.commit()
            logger.info("Table stock_quotes created or already exists")
    except Exception as e:
        conn.rollback()
        logger.error(f"Error creating table: {str(e)}")
        raise

def build_finviz_url(view="111", filters=None, page_offset=1):
    """
    Build a Finviz screener URL with the given parameters.
    
    Args:
        view: View code (e.g., "111" for overview)
        filters: List of filters to apply (e.g., ["cap_mega", "sh_opt_option"])
        page_offset: Page offset (1-based index, so first page starts at offset 1)
    
    Returns:
        URL string for the Finviz screener
    """
    params = {"v": view}
    
    if filters:
        params["f"] = ",".join(filters)
    
    if page_offset > 1:
        params["r"] = str(page_offset)
    
    return f"{BASE_URL}?{urlencode(params)}"

def fetch_finviz_page(url, max_retries=3, retry_delay=5):
    """
    Fetch the HTML content of a Finviz page with retries and error handling.
    
    Args:
        url: URL to fetch
        max_retries: Maximum number of retry attempts
        retry_delay: Delay between retries in seconds
    
    Returns:
        HTML text of the page or None if failed
    """
    logger.info(f"Fetching page: {url}")
    
    for attempt in range(max_retries):
        try:
            # Get fresh headers with a random user agent for each attempt
            # headers = get_headers() #### TEMP FIX. NEED TO FIX THIS
            headers = {
                "User-Agent": "Mozilla/5.0 (X11; Ubuntu; Linux x86_64; rv:107.0) Gecko/20100101 Firefox/107.0"
            }
            
            # Add a random delay to avoid detection
            time.sleep(random.uniform(1.0, 3.0))
            
            # Make the request
            response = requests.get(url, headers=headers, timeout=15)
            
            # Check if we got a successful response
            if response.status_code == 200:
                logger.info(f"Successfully fetched page, length: {len(response.text)}")
                return response.text
            
            # If we got here, something went wrong
            logger.warning(f"Failed to fetch page on attempt {attempt+1}/{max_retries}. Status code: {response.status_code}")
            
            # Wait before retrying
            if attempt < max_retries - 1:
                delay = retry_delay * (2 ** attempt)  # Exponential backoff
                logger.info(f"Waiting {delay} seconds before retrying...")
                time.sleep(delay)
        
        except requests.exceptions.RequestException as e:
            logger.warning(f"Request exception on attempt {attempt+1}/{max_retries}: {str(e)}")
            
            # Wait before retrying
            if attempt < max_retries - 1:
                delay = retry_delay * (2 ** attempt)  # Exponential backoff
                logger.info(f"Waiting {delay} seconds before retrying...")
                time.sleep(delay)
    
    logger.error(f"Failed to fetch page after {max_retries} attempts: {url}")
    return None

def find_screener_table(soup):
    # Find the main table containing stock data
    tables = soup.find_all('table')
    logger.info(f"Found {len(tables)} tables in the document")

    for table in tables:
        class_attr = table.get('class')
        class_name = ' '.join(class_attr) if class_attr else "No class"
        if class_name.__contains__("styled-table-new"):
            return table

    return None

def extract_stock_data_from_html(html_content):
    """
    Extract stock data from the HTML content.
    
    Args:
        html_content: HTML content of the Finviz screener page
    
    Returns:
        List of dictionaries containing stock data and URL for next page (if any)
    """
    if not html_content:
        return [], None
    
    stocks_data = []
    next_page_url = None
    
    try:
        # Parse HTML content
        soup = BeautifulSoup(html_content, 'html.parser')
        
        # Get the current time in Eastern Time (market time)
        et_timezone = pytz.timezone('America/New_York')
        current_time = datetime.now(et_timezone)
        quote_date = current_time.date()
        quote_time = current_time.time()
        
        # The key is to find the table inside the screener-table section
        # First locate the screener-table element
        table = find_screener_table(soup)
 
        if not table:
            logger.error("Could not find any suitable table with stock data")
            return [], None
        
        # Extract header row to understand the column structure
        header_row = table.find('thead')
        if header_row:
            headers = header_row.find_all('th')
            header_texts = [h.text.strip() for h in headers]
            logger.info(f"Found headers: {header_texts}")
        
        # Extract the data rows (skip header row if present)
        data_rows = table.find_all('tr', class_='is-hoverable')
        
        if not data_rows:
            # Try without the class filter
            data_rows = table.find_all('tr')
            # Skip the header row if it was included
            if header_row:
                data_rows = data_rows[1:]
        
        logger.info(f"Found {len(data_rows)} data rows")
        
        if not data_rows:
            logger.warning("No data rows found in the table")
            return [], None
        
        # Process each row to extract stock data
        for row in data_rows:
            cells = row.find_all('td')
            
            # Skip if too few cells
            if len(cells) < 9:  # Minimum number of cells we need
                continue
            
            try:
                # Extract ticker (typically in the second cell)
                ticker_cell = cells[1]
                ticker_link = ticker_cell.find('a', class_='screener-link-primary')
                
                if not ticker_link:
                    # Try other anchor tags in the cell
                    ticker_link = ticker_cell.find('a')
                
                if not ticker_link:
                    logger.warning("Could not extract ticker from row, skipping")
                    continue
                
                ticker = ticker_link.text.strip()
                
                # Extract other data based on column positions in the typical Finviz overview layout
                # Normally cells are: No., Ticker, Company, Sector, Industry, Country, Market Cap, P/E, Price, Change, Volume
                
                company = cells[2].text.strip() if len(cells) > 2 else None
                sector = cells[3].text.strip() if len(cells) > 3 else None
                industry = cells[4].text.strip() if len(cells) > 4 else None
                country = cells[5].text.strip() if len(cells) > 5 else None
                
                # Extract numeric values
                try:
                    market_cap_text = cells[6].text.strip() if len(cells) > 6 else None
                    market_cap = parse_market_cap(market_cap_text)
                except:
                    market_cap = None
                
                try:
                    pe_text = cells[7].text.strip() if len(cells) > 7 else None
                    pe_ratio = float(pe_text.replace(',', '')) if pe_text and pe_text != '-' else None
                except:
                    pe_ratio = None
                
                try:
                    price_text = cells[8].text.strip() if len(cells) > 8 else None
                    # Remove color tags or other elements if present
                    if price_text:
                        price_text = re.sub(r'[^\d.,]', '', price_text)
                    price = float(price_text.replace(',', '')) if price_text and price_text != '-' else None
                except:
                    price = None
                
                try:
                    change_text = cells[9].text.strip() if len(cells) > 9 else None
                    # Remove % and color tags or other elements if present
                    if change_text:
                        change_text = re.sub(r'[^\d.,\-]', '', change_text)
                        change_text = change_text.replace('%', '')
                    change_percent = float(change_text) if change_text and change_text != '-' else None
                except:
                    change_percent = None
                
                try:
                    volume_text = cells[10].text.strip() if len(cells) > 10 else None
                    volume = parse_volume(volume_text)
                except:
                    volume = None
                
                # Create stock data entry
                stock_data = {
                    'ticker': ticker,
                    'quote_date': quote_date,
                    'quote_time': quote_time,
                    'price': price,
                    'change_percent': change_percent,
                    'volume': volume,
                    'relative_volume': None,  # Not available in basic view
                    'market_cap': market_cap,
                    'pe_ratio': pe_ratio,
                    'eps': None,  # Not available in basic view
                    'dividend_yield': None,  # Not available in basic view
                    'sector': sector,
                    'industry': industry,
                    'has_options': True,  # We're filtering for stocks with options
                }
                
                stocks_data.append(stock_data)
                
            except Exception as e:
                logger.warning(f"Error processing row: {str(e)}")
                continue
        
        # Check for next page URL
        try:
            pagination_td = soup.find('td', id='screener_pagination')

            if pagination_td:
                next_link = None
                links = pagination_td.find_all('a')
                for link in links:
                    if link.get('class').__contains__('is-next'):
                        next_link = link
                        break  # Stop searching once "next" is found

                if next_link:
                    logger.info(f"Next Link HREF: {next_link.get('href')}")
                    next_page_url = "https://finviz.com/" + next_link.get('href')
                else:
                    logger.info("No 'next' link found.")
            else:
                logger.warning("Pagination element not found.")
        except Exception as e:
            logger.warning(f"Error finding next page URL: {str(e)}")
        
        logger.info(f"Extracted data for {len(stocks_data)} stocks")
        return stocks_data, next_page_url
    
    except Exception as e:
        logger.error(f"Error extracting stock data from HTML: {str(e)}")
        return [], None

def parse_market_cap(market_cap_text):
    """
    Parse market cap text into a numeric value.
    Example: "12.5B" -> 12500000000
    """
    try:
        if not market_cap_text or market_cap_text == '-':
            return None
            
        # Remove any non-numeric characters except decimal point and BKMT
        market_cap_text = market_cap_text.strip().upper()
        
        # Extract the numeric part and the suffix
        match = re.match(r'([\d.]+)([BKMT])?', market_cap_text)
        if not match:
            return None
            
        value, suffix = match.groups()
        value = float(value)
        
        # Convert based on suffix
        if suffix == 'B':  # Billion
            return value * 1_000_000_000
        elif suffix == 'M':  # Million
            return value * 1_000_000
        elif suffix == 'K':  # Thousand
            return value * 1_000
        elif suffix == 'T':  # Trillion
            return value * 1_000_000_000_000
        else:
            return value
    except Exception as e:
        logger.warning(f"Error parsing market cap '{market_cap_text}': {str(e)}")
        return None

def parse_volume(volume_text):
    """
    Parse volume text into a numeric value.
    Example: "1.2M" -> 1200000
    """
    try:
        if not volume_text or volume_text == '-':
            return None
            
        # Remove any non-numeric characters except decimal point and BKMT
        volume_text = volume_text.strip().upper().replace(',', '')
        
        # Extract the numeric part and the suffix
        match = re.match(r'([\d.]+)([BKMT])?', volume_text)
        if not match:
            return None
            
        value, suffix = match.groups()
        value = float(value)
        
        # Convert based on suffix
        if suffix == 'B':  # Billion
            return int(value * 1_000_000_000)
        elif suffix == 'M':  # Million
            return int(value * 1_000_000)
        elif suffix == 'K':  # Thousand
            return int(value * 1_000)
        elif suffix == 'T':  # Trillion
            return int(value * 1_000_000_000_000)
        else:
            return int(value)
    except Exception as e:
        logger.warning(f"Error parsing volume '{volume_text}': {str(e)}")
        return None

def upsert_stock_data(conn, stock_data):
    """
    Upsert stock data into the database.
    """
    if not stock_data:
        logger.warning("No stock data to upsert")
        return
    
    try:
        with conn.cursor() as cur:
            # Define the columns we want to insert/update
            columns = [
                'ticker', 'quote_date', 'quote_time', 'price', 'change_percent',
                'volume', 'relative_volume', 'market_cap', 'pe_ratio',
                'eps', 'dividend_yield', 'sector', 'industry', 'has_options',
                'last_updated'
            ]
            
            # Prepare values in the format expected by execute_values
            values = []
            for data in stock_data:
                row = (
                    data['ticker'],
                    data['quote_date'],
                    data['quote_time'],
                    data['price'],
                    data['change_percent'],
                    data['volume'],
                    data['relative_volume'],
                    data['market_cap'],
                    data['pe_ratio'],
                    data['eps'],
                    data['dividend_yield'],
                    data['sector'],
                    data['industry'],
                    data['has_options'],
                    datetime.now(pytz.utc)
                )
                values.append(row)
            
            # Build the SQL query for upserting data
            insert_stmt = sql.SQL("""
                INSERT INTO stock_quotes ({})
                VALUES %s
                ON CONFLICT (ticker, quote_date) DO UPDATE SET
                    quote_time = EXCLUDED.quote_time,
                    price = EXCLUDED.price,
                    change_percent = EXCLUDED.change_percent,
                    volume = EXCLUDED.volume,
                    relative_volume = EXCLUDED.relative_volume,
                    market_cap = EXCLUDED.market_cap,
                    pe_ratio = EXCLUDED.pe_ratio,
                    eps = EXCLUDED.eps,
                    dividend_yield = EXCLUDED.dividend_yield,
                    sector = EXCLUDED.sector,
                    industry = EXCLUDED.industry,
                    has_options = EXCLUDED.has_options,
                    last_updated = EXCLUDED.last_updated
            """).format(
                sql.SQL(', ').join(map(sql.Identifier, columns))
            )
            
            # Execute the query
            execute_values(cur, insert_stmt, values)
            conn.commit()
            
            logger.info(f"Successfully upserted data for {len(stock_data)} stocks")
            return len(stock_data)
    
    except Exception as e:
        conn.rollback()
        logger.error(f"Error upserting stock data: {str(e)}")
        raise

def scrape_finviz_stocks_with_options():
    """
    Scrape stocks with options from Finviz screener.
    """
    try:
        # Get database connection
        conn = get_db_connection()
        
        # Create table if it doesn't exist
        create_table_if_not_exists(conn)
        
        # Use the exact URL specified by the user
<<<<<<< HEAD
        url = "https://finviz.com/screener.ashx?v=111&f=cap_largeover,fa_eps5years_o10,fa_grossmargin_o25,fa_sales5years_o10,sh_opt_option&ft=2&o=-perf3y#google_vignette&r=1"
=======
        url = "https://finviz.com/screener.ashx?v=111&f=cap_largeover%2Cfa_eps5years_o10%2Cfa_roe_o10%2Cfa_sales5years_o10%2Csh_opt_option&ft=2&o=-marketcap"
        
>>>>>>> b073fbe1
        
        page_count = 1
        total_stocks = 0
        max_pages = 30
        
        while url and page_count <= max_pages:
            logger.info(f"Scraping page {page_count}: {url}")
            
            # Fetch the page content
            html_content = fetch_finviz_page(url)
            
            if not html_content:
                logger.error(f"Failed to fetch page {page_count}")
                break
            
            # Extract stock data from the page
            stocks_data, next_page_url = extract_stock_data_from_html(html_content)
            
            if stocks_data:
                # Upsert data to database
                inserted_count = upsert_stock_data(conn, stocks_data)
                total_stocks += inserted_count
                logger.info(f"Added {inserted_count} stocks from page {page_count} (total: {total_stocks})")
            else:
                logger.warning(f"No stocks found on page {page_count}")
            
            # Move to next page if available
            url = next_page_url
            page_count += 1
            
            # Add a delay between requests
            if url:
                delay = random.uniform(2.0, 4.0)
                logger.info(f"Waiting {delay:.2f} seconds before next page...")
                time.sleep(delay)
        
        logger.info(f"Scraping completed. Total stocks: {total_stocks}")
        
        # Close the database connection
        conn.close()
        
        return total_stocks
    
    except Exception as e:
        logger.error(f"Error in scrape_finviz_stocks_with_options: {str(e)}")
        return 0

def is_market_open():
    """
    Check if the US stock market is currently open.
    Returns True if the market is open, False otherwise.
    """
    ny_time = datetime.now(pytz.timezone('America/New_York'))
    
    # Market is closed on weekends
    if ny_time.weekday() >= 5:  # 5 is Saturday, 6 is Sunday
        return False
    
    # Regular market hours: 9:30 AM to 4:00 PM Eastern Time
    market_open = ny_time.replace(hour=9, minute=30, second=0, microsecond=0)
    market_close = ny_time.replace(hour=16, minute=0, second=0, microsecond=0)
    
    return market_open <= ny_time <= market_close

def main():
    """Main function to run the stock data collection."""
    try:
        # Check if market is open (optional - comment out to run anytime)
        # if not is_market_open():
        #     logger.info("Market is closed. Exiting.")
        #     return
        
        # Scrape Finviz stock data
        stock_count = scrape_finviz_stocks_with_options()
        
        logger.info(f"Stock data collection completed successfully. Total stocks: {stock_count}")
    
    except Exception as e:
        logger.error(f"Error in main function: {str(e)}")

if __name__ == "__main__":
    main()<|MERGE_RESOLUTION|>--- conflicted
+++ resolved
@@ -537,12 +537,7 @@
         create_table_if_not_exists(conn)
         
         # Use the exact URL specified by the user
-<<<<<<< HEAD
         url = "https://finviz.com/screener.ashx?v=111&f=cap_largeover,fa_eps5years_o10,fa_grossmargin_o25,fa_sales5years_o10,sh_opt_option&ft=2&o=-perf3y#google_vignette&r=1"
-=======
-        url = "https://finviz.com/screener.ashx?v=111&f=cap_largeover%2Cfa_eps5years_o10%2Cfa_roe_o10%2Cfa_sales5years_o10%2Csh_opt_option&ft=2&o=-marketcap"
-        
->>>>>>> b073fbe1
         
         page_count = 1
         total_stocks = 0
